/*
<<<<<<< HEAD
 * Copyright (c) 2019-2024 AVI-SPL, Inc. All Rights Reserved.
=======
 * Copyright (c) 2019-2021 AVI-SPL, Inc. All Rights Reserved.
>>>>>>> 53875bd8
 */
package com.avispl.symphony.dal.communicator.crestron;

import java.io.IOException;
import java.net.Socket;
import java.net.SocketTimeoutException;
import java.util.*;
import java.util.concurrent.ConcurrentHashMap;
import java.util.concurrent.ExecutorService;
import java.util.concurrent.Executors;
import java.util.concurrent.Future;
import java.util.concurrent.TimeUnit;
import java.util.concurrent.atomic.AtomicInteger;
import java.util.concurrent.atomic.AtomicLong;
import java.util.concurrent.locks.ReentrantLock;
import java.util.stream.Collectors;

import javax.security.auth.login.FailedLoginException;

<<<<<<< HEAD
import com.avispl.symphony.dal.communicator.crestron.data.Constants;
import com.avispl.symphony.dal.util.StringUtils;
=======
>>>>>>> 53875bd8
import org.springframework.http.HttpHeaders;
import org.springframework.http.HttpMethod;
import org.springframework.http.HttpRequest;
import org.springframework.http.client.ClientHttpRequestExecution;
import org.springframework.http.client.ClientHttpRequestInterceptor;
import org.springframework.http.client.ClientHttpResponse;
import org.springframework.util.CollectionUtils;
<<<<<<< HEAD
=======
import org.springframework.util.StringUtils;
>>>>>>> 53875bd8
import org.springframework.web.client.RestTemplate;

import com.fasterxml.jackson.databind.JsonNode;

import com.avispl.symphony.api.common.error.NotImplementedException;
import com.avispl.symphony.api.dal.control.Controller;
import com.avispl.symphony.api.dal.dto.control.ControllableProperty;
import com.avispl.symphony.api.dal.dto.monitor.ExtendedStatistics;
import com.avispl.symphony.api.dal.dto.monitor.Statistics;
import com.avispl.symphony.api.dal.dto.monitor.aggregator.AggregatedDevice;
import com.avispl.symphony.api.dal.error.CommandFailureException;
import com.avispl.symphony.api.dal.monitor.Monitorable;
import com.avispl.symphony.api.dal.monitor.aggregator.Aggregator;
import com.avispl.symphony.dal.aggregator.parser.AggregatedDeviceProcessor;
import com.avispl.symphony.dal.aggregator.parser.PropertiesMapping;
import com.avispl.symphony.dal.aggregator.parser.PropertiesMappingParser;
import com.avispl.symphony.dal.communicator.RestCommunicator;

/**
 * Implements Aggregator client for Crestron XiO controllers.
 * <p>
 * Remote API this adapter utilizes is REST based and uses aggressive rate limiting
 * by sending 429 response codes.
 * <p>
 * Remote API requires authentication by 2 parameters: accountId and subscriptionId.
 * These parameters must be set as JavaBean properties upon adapter initialization process.
 * <p>
 *
 * @author Symphony Dev Team<br>
 * Created on May 26, 2019
 */
public class CrestronXiO extends RestCommunicator implements Aggregator, Controller, Monitorable {
	/**
	 * Wraps metadata of a single page in a device status list.
<<<<<<< HEAD
	 *
=======
	 * 
>>>>>>> 53875bd8
	 * @since 2.0
	 */
	static final class Page {
		final List<String> deviceIds;
		final String deviceModel;
		final int number;
		final int size;
		final int totalDevices;
		final int totalPages;
		final Exception error;

		/**
		 * Page constructor.
<<<<<<< HEAD
		 *
=======
		 * 
>>>>>>> 53875bd8
		 * @param number page number
		 * @param size page size. Note that it is requested page size, not the actual one. The actual page size can be determined from {@code deviceIds} list
		 * @param deviceModel optional device model filter, can be {@code null}
		 * @param totalDevices total number of devices available
		 * @param totalPages total number of pages available
		 * @param deviceIds list of device ids wrapped in this page result
		 * @param error optional error (if any occurred while fetching page result)
		 */
		Page(int number, int size, String deviceModel, int totalDevices, int totalPages, List<String> deviceIds, Exception error) {
			super();
			this.number = number;
			this.size = size;
			this.deviceModel = deviceModel;
			this.totalDevices = totalDevices;
			this.totalPages = totalPages;
			this.deviceIds = deviceIds;
			this.error = error;
		}
	}

    /**
     * Account identifier to fetch devices for
     */
    private String accountId;
<<<<<<< HEAD

    /**
     * Crestron XIO subscription ID for authentication against their API
     */
    private String subscriptionId;

    /**
     * Devices this aggregator is responsible for
     */
    private Map<String, AggregatedDevice> aggregatedDevices = new ConcurrentHashMap<>();

    /**
     * Interceptor for RestTemplate that injects
     * authorization header and fixes malformed headers sent by XIO backend
     */
    private ClientHttpRequestInterceptor xioHeaderInterceptor = new CrestronXioHeaderInterceptor();

    /**
     * Instance of device data loader worker
     */
    private CrestronXioDeviceDataLoader deviceDataLoader;

    /**
     * This parameter holds timestamp of when we can perform next API request for retrieving devices metadata (device list)
     */
    private volatile long nextDevicesListRetryTs;

    /**
     * This parameter holds timestamp of when we can perform next API request for retrieving device statistics
     * So the maximal available fetch rate is utilized based on value from Retry-After response header
     */
    private volatile long nextDeviceStatusRetryTs;

    /**
     * This parameter holds timestamp of when we need to stop performing API calls
     * It used when device stop retrieving statistic. Updated each time of called #retrieveMultipleStatistics
     */
    private volatile long validRetrieveStatisticsTimestamp;

    /**
     * Aggregator inactivity timeout. If the {@link CrestronXiO#retrieveMultipleStatistics()}  method is not
     * called during this period of time - device is considered to be paused, thus the Cloud API
     * is not supposed to be called
     */
    private static final long retrieveStatisticsTimeOut = 3 * 60 * 1000;

    /**
     * Max size of device statistics that can be collected in a single request
     */
    private static final int deviceStatisticsCollectionBatchSize = 20;

    /**
     * Number of threads in a thread pool reserved for the device statistics collection
     */
    private static final int deviceStatisticsCollectionThreads = 5;

    /**
     * Interval of single device monitoring cycle.
     */
    private static final long deviceStatisticsMonitoringCycle = 60000; // ms

	/**
	 * How much time last monitoring cycle took to finish
	 * */
	private Long lastMonitoringCycleDuration;

    /**
     * Indicates whether this device is considered as paused.
     * True by default so if the system is rebooted and the actual value is lost -> the device won't start statistics
     * collection unless the {@link CrestronXiO#retrieveMultipleStatistics()} method is called which will change it
     * to a correct value
     */
=======

    /**
     * Crestron XIO subscription ID for authentication against their API
     */
    private String subscriptionId;

    /**
     * Devices this aggregator is responsible for
     */
    private Map<String, AggregatedDevice> aggregatedDevices = new ConcurrentHashMap<>();

    /**
     * Interceptor for RestTemplate that injects
     * authorization header and fixes malformed headers sent by XIO backend
     */
    private ClientHttpRequestInterceptor xioHeaderInterceptor = new CrestronXioHeaderInterceptor();

    /**
     * Instance of device data loader worker
     */
    private CrestronXioDeviceDataLoader deviceDataLoader;

    /**
     * This parameter holds timestamp of when we can perform next API request for retrieving devices metadata (device list)
     */
    private volatile long nextDevicesListRetryTs;

    /**
     * This parameter holds timestamp of when we can perform next API request for retrieving device statistics
     * So the maximal available fetch rate is utilized based on value from Retry-After response header
     */
    private volatile long nextDeviceStatusRetryTs;

    /**
     * This parameter holds timestamp of when we need to stop performing API calls
     * It used when device stop retrieving statistic. Updated each time of called #retrieveMultipleStatistics
     */
    private volatile long validRetrieveStatisticsTimestamp;

    /**
     * Aggregator inactivity timeout. If the {@link CrestronXiO#retrieveMultipleStatistics()}  method is not
     * called during this period of time - device is considered to be paused, thus the Cloud API
     * is not supposed to be called
     */
    private static final long retrieveStatisticsTimeOut = 3 * 60 * 1000;

    /**
     * Max size of device statistics that can be collected in a single request
     */
    private static final int deviceStatisticsCollectionBatchSize = 20;

    /**
     * Number of threads in a thread pool reserved for the device statistics collection
     */
    private static final int deviceStatisticsCollectionThreads = 5;
    
    /**
     * Interval of single device monitoring cycle.
     */
    private static final long deviceStatisticsMonitoringCycle = 60000; // ms

    /**
     * Indicates whether this device is considered as paused.
     * True by default so if the system is rebooted and the actual value is lost -> the device won't start statistics
     * collection unless the {@link CrestronXiO#retrieveMultipleStatistics()} method is called which will change it
     * to a correct value
     */
>>>>>>> 53875bd8
    private volatile boolean devicePaused = true;

    private AggregatedDeviceProcessor aggregatedDeviceProcessor;
    private ExecutorService devicesCollectionExecutor;

    private LinkedList<Future<Page>> devicesExecutionPool = new LinkedList<>();
    private ReentrantLock controlLock = new ReentrantLock();
	Properties properties = new Properties();

	/**
	 * Device model filter. If provided, only devices of given models will be monitored.
	 * @since 2.0
	 */
	List<String> deviceModelFilter;
<<<<<<< HEAD
	/**
	 * For {@link PacingMode.INTERVAL_BASED}, contains min interval between individual device status requests.
	 */
	long minDeviceStatusRequestInterval = 333; // ms, based on max rate of 200 requests in 60 seconds
	/**
	 * For {@link PacingMode.INTERVAL_BASED}, contains adjusted interval between individual device status requests. This interval is calculated as
	 * {@code (device monitoring cycle) / (number of aggregated devices)}. It cannot be less than {@code minDeviceStatusRequestInterval}.
	 */
=======
	/**
	 * For {@link PacingMode.INTERVAL_BASED}, contains min interval between individual device status requests.
	 */
	long minDeviceStatusRequestInterval = 333; // ms, based on max rate of 200 requests in 60 seconds
	/**
	 * For {@link PacingMode.INTERVAL_BASED}, contains adjusted interval between individual device status requests. This interval is calculated as
	 * {@code (device monitoring cycle) / (number of aggregated devices)}. It cannot be less than {@code minDeviceStatusRequestInterval}.
	 */
>>>>>>> 53875bd8
	long deviceStatusRequestInterval = minDeviceStatusRequestInterval; // ms
	/**
	 * For {@link PacingMode.INTERVAL_BASED}, contains timestamp of next queued individual device status request.
	 */
	final AtomicLong nextDeviceStatusRequestTs = new AtomicLong();
<<<<<<< HEAD

=======
	
>>>>>>> 53875bd8
	/**
	 * Holds last API error from device list request (if any).
	 */
	private Exception apiError;
<<<<<<< HEAD

=======
	
>>>>>>> 53875bd8
	/** Whether service is running. */
	private volatile boolean serviceRunning;

	/** Device adapter instantiation timestamp. */
	private long adapterInitializationTimestamp;

    /**
     * Create executor which will handle background jobs for polling devices
     * since there's a thread running constantly that collects the general devices list and
     * is responsible for launching per-device statistics collection -
     * the thread pool size is 1+{@code CrestronXiO#deviceStatisticsCollectionThreads} since the
     * /status request rate is still limited
     *
     * @throws Exception while creating thread pool or during the {@code CrestronXiO#initAggregatedDevicesProcessor()}
     */
    @Override
    protected void internalInit() throws Exception {
		adapterInitializationTimestamp = System.currentTimeMillis();
    	// make sure we have enough connections for each thread communicating with XiO
    	final int workerThreads = deviceStatisticsCollectionThreads + 1;
    	setMaxConnectionsPerRoute(workerThreads);
    	setMaxConnectionsTotal(workerThreads);

        super.internalInit();

        devicesCollectionExecutor = Executors.newFixedThreadPool(workerThreads);
        devicesCollectionExecutor.submit(deviceDataLoader = new CrestronXioDeviceDataLoader());
        initAggregatedDevicesProcessor();
        serviceRunning = true;
    }

    /**
     * Initialize aggregated device processor based on the mapping stored in xio/model-mapping.yml
     * so the AggregatedDevice instances are created properly.
     * Also values from /aggregator.properties are used in order to configure the default behavior -
     * whether to keep or not the generic devices mapping (the devices that don't have explicitly defined mapping config
     * in a .yml file)
     *
     * @throws IOException in case mapping file and properties file are not available.
     */
    private void initAggregatedDevicesProcessor() throws IOException {
        Map<String, PropertiesMapping> models = new PropertiesMappingParser()
                .loadYML("xio/model-mapping.yml", getClass());

		properties.load(getClass().getResourceAsStream("/version.properties"));
        aggregatedDeviceProcessor = new AggregatedDeviceProcessor(models);
    }

	@Override
	public void controlProperty(ControllableProperty controllableProperty) throws Exception {
		// checkApiStatus();

		throw new NotImplementedException(controllableProperty.getProperty() + " control is not suppported by " + getClass().getSimpleName() + " adapter");
	}

	@Override
	public void controlProperties(List<ControllableProperty> list) throws Exception {
		if (CollectionUtils.isEmpty(list)) {
			throw new IllegalArgumentException("Controllable properties cannot be null or empty");
		}
<<<<<<< HEAD

		for (ControllableProperty controllableProperty : list) {
			controlProperty(controllableProperty);
		}
	}

    /**
     * @return pingTimeout value if host is not reachable within
     * the pingTimeout, a ping time in milliseconds otherwise
     * if ping is 0ms it's rounded up to 1ms to avoid IU issues on Symphony portal
     * @throws Exception if any error occurs
     */
    @Override
    public int ping() throws Exception {
    	if (!isInitialized()) {
			throw new IllegalStateException("Cannot use CrestronXiO adapter without it being initialized first");
    	}

        long pingResultTotal = 0L;

        for (int i = 0; i < this.getPingAttempts(); i++) {
            long startTime = System.currentTimeMillis();

            try (Socket puSocketConnection = new Socket(this.getHost(), this.getPort())) {
                puSocketConnection.setSoTimeout(this.getPingTimeout());

                if (puSocketConnection.isConnected()) {
                    long endTime = System.currentTimeMillis();
                    long pingResult = endTime - startTime;
                    pingResultTotal += pingResult;
                    if (this.logger.isTraceEnabled()) {
                        this.logger.trace(String.format("PING OK: Attempt #%s to connect to %s on port %s succeeded in %s ms", i + 1, this.getHost(), this.getPort(), pingResult));
                    }
                } else {
                    if (this.logger.isDebugEnabled()) {
                        this.logger.debug(String.format("PING DISCONNECTED: Connection to %s did not succeed within the timeout period of %sms", this.getHost(), this.getPingTimeout()));
                    }
                    return this.getPingTimeout();
                }
            } catch (SocketTimeoutException tex) {
                if (this.logger.isDebugEnabled()) {
                    this.logger.debug(String.format("PING TIMEOUT: Connection to %s did not succeed within the timeout period of %sms", this.getHost(), this.getPingTimeout()));
                }
                return this.getPingTimeout();
            }
        }
        return Math.max(1, Math.toIntExact(pingResultTotal / this.getPingAttempts()));
    }

    /**
     * Here we add additional interceptor to RestTemplate that performs following tasks
     * <ul>
     *     <li>add authentication headers to each request</li>
     *     <li>fixes malformed content-type headers that XiO sends in some types of responses</li>
     *     <li>tracks responses with code 429 and amount of seconds implementation must wait until next request might be performed</li>
     * </ul>
     */
    @Override
    protected RestTemplate obtainRestTemplate() throws Exception {
        RestTemplate restTemplate = super.obtainRestTemplate();

		List<ClientHttpRequestInterceptor> interceptors = restTemplate.getInterceptors();

        if (!interceptors.contains(xioHeaderInterceptor))
			interceptors.add(xioHeaderInterceptor);

=======

		for (ControllableProperty controllableProperty : list) {
			controlProperty(controllableProperty);
		}
	}

    /**
     * @return pingTimeout value if host is not reachable within
     * the pingTimeout, a ping time in milliseconds otherwise
     * if ping is 0ms it's rounded up to 1ms to avoid IU issues on Symphony portal
     * @throws Exception if any error occurs
     */
    @Override
    public int ping() throws Exception {
    	if (!isInitialized()) {
			throw new IllegalStateException("Cannot use CrestronXiO adapter without it being initialized first");
    	}

        long pingResultTotal = 0L;

        for (int i = 0; i < this.getPingAttempts(); i++) {
            long startTime = System.currentTimeMillis();

            try (Socket puSocketConnection = new Socket(this.getHost(), this.getPort())) {
                puSocketConnection.setSoTimeout(this.getPingTimeout());

                if (puSocketConnection.isConnected()) {
                    long endTime = System.currentTimeMillis();
                    long pingResult = endTime - startTime;
                    pingResultTotal += pingResult;
                    if (this.logger.isTraceEnabled()) {
                        this.logger.trace(String.format("PING OK: Attempt #%s to connect to %s on port %s succeeded in %s ms", i + 1, this.getHost(), this.getPort(), pingResult));
                    }
                } else {
                    if (this.logger.isDebugEnabled()) {
                        this.logger.debug(String.format("PING DISCONNECTED: Connection to %s did not succeed within the timeout period of %sms", this.getHost(), this.getPingTimeout()));
                    }
                    return this.getPingTimeout();
                }
            } catch (SocketTimeoutException tex) {
                if (this.logger.isDebugEnabled()) {
                    this.logger.debug(String.format("PING TIMEOUT: Connection to %s did not succeed within the timeout period of %sms", this.getHost(), this.getPingTimeout()));
                }
                return this.getPingTimeout();
            }
        }
        return Math.max(1, Math.toIntExact(pingResultTotal / this.getPingAttempts()));
    }

    /**
     * Here we add additional interceptor to RestTemplate that performs following tasks
     * <ul>
     *     <li>add authentication headers to each request</li>
     *     <li>fixes malformed content-type headers that XiO sends in some types of responses</li>
     *     <li>tracks responses with code 429 and amount of seconds implementation must wait until next request might be performed</li>
     * </ul>
     */
    @Override
    protected RestTemplate obtainRestTemplate() throws Exception {
        RestTemplate restTemplate = super.obtainRestTemplate();

        if (restTemplate.getInterceptors() == null)
            restTemplate.setInterceptors(new ArrayList<>());

        if (!restTemplate.getInterceptors().contains(xioHeaderInterceptor))
            restTemplate.getInterceptors().add(xioHeaderInterceptor);

>>>>>>> 53875bd8
        return restTemplate;
    }

    /**
     * {@inheritDoc}
     */
    @Override
    protected void internalDestroy() {
		serviceRunning = false;
<<<<<<< HEAD

		if (deviceDataLoader != null) {
			deviceDataLoader.stop();
			deviceDataLoader = null;
		}

		devicesExecutionPool.forEach(future -> future.cancel(true));
		devicesExecutionPool.clear(); // do not nullify, was not created in init()

		if (devicesCollectionExecutor != null) {
			devicesCollectionExecutor.shutdownNow();
			devicesCollectionExecutor = null;
		}

		aggregatedDevices.clear();

		super.internalDestroy();
    }


    /**
     * In order to control internal aggregator properties - controls are implemented which should
     * be populated within the statistics payload.
     *
     * @return List<Statistics> containing the controls and statistics properties
     */
    @Override
    public List<Statistics> getMultipleStatistics() throws Exception {
    	// this has to be the fist call in this method to indicate that statistics retrieval attempt was made and device is not paused
        updateValidRetrieveStatisticsTimestamp();

    	checkApiStatus();

        ExtendedStatistics extendedStatistics = new ExtendedStatistics();
        Map<String, String> statistics = new HashMap<>();
        Map<String, String> dynamicStatistics = new HashMap<>();
        controlLock.lock();
        try {
        	if(properties != null) {
        		String adapterVersion = properties.getProperty("xio.aggregator.version");
				if(StringUtils.isNotNullOrEmpty(adapterVersion)) {
					statistics.put(Constants.Properties.ADAPTER_VERSION, adapterVersion);
				}
        		String buildDate = properties.getProperty("xio.aggregator.build.date");
				if(StringUtils.isNotNullOrEmpty(buildDate)){
					statistics.put(Constants.Properties.ADAPTER_BUILD_DATE, buildDate);
				}
			}
			statistics.put(Constants.Properties.ADAPTER_UPTIME, normalizeUptime((System.currentTimeMillis() - adapterInitializationTimestamp)/1000));

			dynamicStatistics.put(Constants.Properties.MONITORED_DEVICES_TOTAL, String.valueOf(aggregatedDevices.size()));
			if (lastMonitoringCycleDuration != null) {
				dynamicStatistics.put(Constants.Properties.LAST_MONITORING_CYCLE_DURATION, String.valueOf(lastMonitoringCycleDuration));
			}
=======

		if (deviceDataLoader != null) {
			deviceDataLoader.stop();
			deviceDataLoader = null;
		}

		devicesExecutionPool.forEach(future -> future.cancel(true));
		devicesExecutionPool.clear(); // do not nullify, was not created in init()

		if (devicesCollectionExecutor != null) {
			devicesCollectionExecutor.shutdownNow();
			devicesCollectionExecutor = null;
		}
		
		aggregatedDevices.clear();

		super.internalDestroy();
    }


    /**
     * In order to control internal aggregator properties - controls are implemented which should
     * be populated within the statistics payload.
     *
     * @return List<Statistics> containing the controls and statistics properties
     */
    @Override
    public List<Statistics> getMultipleStatistics() throws Exception {
    	// this has to be the fist call in this method to indicate that statistics retrieval attempt was made and device is not paused
        updateValidRetrieveStatisticsTimestamp();

    	checkApiStatus();

        ExtendedStatistics extendedStatistics = new ExtendedStatistics();
        Map<String, String> stats = new HashMap<>();
        controlLock.lock();
        try {
        	if(properties != null) {
        		String adapterVersion = properties.getProperty("xio.aggregator.version");
				if(!StringUtils.isEmpty(adapterVersion)) {
					stats.put("Version", adapterVersion);
				}
        		String buildDate = properties.getProperty("xio.aggregator.build.date");
				if(!StringUtils.isEmpty(buildDate)){
					stats.put("Built", buildDate);
				}
			}
			stats.put("Uptime", normalizeUptime((System.currentTimeMillis() - adapterInitializationTimestamp)/1000));
>>>>>>> 53875bd8
        } finally {
            controlLock.unlock();
        }

<<<<<<< HEAD
        extendedStatistics.setStatistics(statistics);
        extendedStatistics.setDynamicStatistics(dynamicStatistics);
=======
        extendedStatistics.setStatistics(stats);
>>>>>>> 53875bd8
        return Collections.singletonList(extendedStatistics);
    }

    /**
     * {@inheritDoc}
     * The timestamp for collected devices has to be updated every monitoring cycle since large amount of
     * devices takes longer to go through (consider looping/requesting stats), so the device info is not
     * considered stale. The device info list is still relevant.
     */
    @Override
    public List<AggregatedDevice> retrieveMultipleStatistics() throws Exception {
    	// this has to be the fist call in this method to indicate that statistics retrieval attempt was made and device is not paused
        updateValidRetrieveStatisticsTimestamp();
<<<<<<< HEAD

    	checkApiStatus();

		long currentTimestamp = System.currentTimeMillis();
		Collection<AggregatedDevice> collectedDevices = aggregatedDevices.values();
		for (AggregatedDevice aggregatedDevice: collectedDevices) {
			/* Need to update aggregated devices' timestamp to avoid them going stale, if
			 data collection outside of that particular device page takes longer than 5 minutes.

			 In order to still keep the ability to read out the exact time device was updated with
			 latest data from the XiO API, new {@link Constants.Properties.DEVICE_UPDATE_TIME} property is used
			 */
			aggregatedDevice.setTimestamp(currentTimestamp);
		}
        return new ArrayList<>(collectedDevices);
    }

=======

    	checkApiStatus();

        return new ArrayList<>(aggregatedDevices.values());
    }

>>>>>>> 53875bd8
    private synchronized void updateValidRetrieveStatisticsTimestamp() {
        validRetrieveStatisticsTimestamp = System.currentTimeMillis() + retrieveStatisticsTimeOut;
        updateAggregatorStatus();
    }

    /**
     * Adds authentication headers to each request to Crestron XiO API
     */
    @Override
    protected HttpHeaders putExtraRequestHeaders(HttpMethod httpMethod, String uri, HttpHeaders headers) throws Exception {
<<<<<<< HEAD
        headers.add(Constants.Headers.XIO_SUBSCRIPTION_KEY, getSubscriptionId());
=======
        headers.add("XiO-subscription-key", getSubscriptionId());
>>>>>>> 53875bd8
        return headers;
    }

    /**
     * Update the status of the device.
     * The device is considered as paused if did not receive any retrieveMultipleStatistics()
     * calls during {@link CrestronXiO#validRetrieveStatisticsTimestamp}
     */
    private synchronized void updateAggregatorStatus() {
        devicePaused = validRetrieveStatisticsTimestamp < System.currentTimeMillis();
    }

	/**
	 * Fetches, deserializes and stores device details in the internal storage.
	 *
	 * @param pageNumber requested device statistics list page number
	 * @param pageSize requested device statistics list page size
	 * @param deviceModel requested device model filter (optional)
	 * @return metadata of processed device statistics list page
	 * @throws Exception if error occurs while fetching device statistics
	 */
	private Page processDeviceStatistics(int pageNumber, int pageSize, String deviceModel) throws Exception {
		JsonNode deviceStatisticsMap;
		long scannedAt;
		try {
			deviceStatisticsMap = fetchDeviceStatistics(pageNumber, pageSize, deviceModel);
			scannedAt = System.currentTimeMillis();
			updateApiStatus(null);
		} catch (CommandFailureException e) {
			// not related to API status
			throw e;
		} catch (Exception e) {
			updateApiStatus(e);
			throw e;
		}

		/* Response:
		{
<<<<<<< HEAD
			"Pagination": {
				"TotalDevices": 248,
				"TotalPages": 13,
				"PageSize": 20,
				"CurrentPageNumber": 1
=======
			"Pagination": {       
				"TotalDevices": 248,     
				"TotalPages": 13,        
				"PageSize": 20,        
				"CurrentPageNumber": 1    
>>>>>>> 53875bd8
			},
			"DeviceList": {
				{Device 1 status},
				{Device 2 status},
				...
				{Device 20 status}
			}
		}*/
		List<String> processedDeviceIds = new ArrayList<>(pageSize);
<<<<<<< HEAD
		JsonNode deviceStatisticsList = deviceStatisticsMap.at(Constants.JsonPaths.DEVICE_LIST);
		if (deviceStatisticsList != null && deviceStatisticsList.isArray()) {
			for (JsonNode deviceStatistics : deviceStatisticsList) {
				String deviceId = updateAggregatedDevice(deviceStatistics, scannedAt);
				if (StringUtils.isNotNullOrEmpty(deviceId)) {
=======
		JsonNode deviceStatisticsList = deviceStatisticsMap.findValue("DeviceList");
		if (deviceStatisticsList != null && deviceStatisticsList.isArray()) {
			for (JsonNode deviceStatistics : deviceStatisticsList) {
				String deviceId = updateAggregatedDevice(deviceStatistics, scannedAt);
				if (deviceId != null && deviceId.length() > 0) {
>>>>>>> 53875bd8
					processedDeviceIds.add(deviceId);
				}
			}
		}

<<<<<<< HEAD
		int totalDevices = deviceStatisticsMap.at(Constants.JsonPaths.TOTAL_DEVICES).asInt();
		int totalPages = deviceStatisticsMap.at(Constants.JsonPaths.TOTAL_PAGES).asInt();
=======
		int totalDevices = deviceStatisticsMap.findValue("TotalDevices").asInt();
		int totalPages = deviceStatisticsMap.findValue("TotalPages").asInt();
>>>>>>> 53875bd8
		return new Page(pageNumber, pageSize, deviceModel, totalDevices, totalPages, processedDeviceIds, null);
	}

	/**
	 * Retrieves detailed information about given devices including device statistics.
<<<<<<< HEAD
	 *
=======
	 * 
>>>>>>> 53875bd8
	 * @param pageNumber page number to fetch
	 * @param pageSize page size to fetch
	 * @param deviceModel optional device model filter for fetch request
	 * @return {@link JsonNode} instance with list of device statistics
	 */
	private JsonNode fetchDeviceStatistics(int pageNumber, int pageSize, String deviceModel) throws Exception {
		// e.g. https://api.crestron.io/api/V2/device/accountid/a5683c5d-b47e-4a1d-8f3c-a7aa9bb3906f/pageno/1/pageSize/20/status
		// or https://api.crestron.io/api/V2/device/accountid/a5683c5d-b47e-4a1d-8f3c-a7aa9bb3906f/deviceModel/TSW-760/pageno/1/pageSize/20/status
		StringBuilder requestUri = new StringBuilder(144);
<<<<<<< HEAD
		requestUri.append(Constants.URI.V1_DEVICE_ACCOUNT_ID);
		requestUri.append(accountId);
		// device model filter is optional
		if (deviceModel != null && !deviceModel.isEmpty()) {
			requestUri.append(Constants.URI.DEVICE_MODEL);
			requestUri.append(deviceModel);
		}
		requestUri.append(Constants.URI.DEVICE_PAGE_NO);
		requestUri.append(pageNumber);
		requestUri.append(Constants.URI.DEVICE_PAGE_SIZE);
		requestUri.append(pageSize);
		requestUri.append(Constants.URI.DEVICE_STATUS);
=======
		requestUri.append("api/V2/device/accountid/");
		requestUri.append(accountId);
		// device model filter is optional
		if (deviceModel != null && deviceModel.length() > 0) {
			requestUri.append("/deviceModel/");
			requestUri.append(deviceModel);
		}
		requestUri.append("/pageno/");
		requestUri.append(pageNumber);
		requestUri.append("/pageSize/");
		requestUri.append(pageSize);
		requestUri.append("/status");
>>>>>>> 53875bd8

		paceDeviceStatusRequest();

		// need to check whether service was not stopped while thread was sleeping in paceDeviceStatusRequest
		if (serviceRunning) {
			// do not uncomment next section unless needed for debugging!
//			long start = System.currentTimeMillis();
//			java.text.DateFormat df = new java.text.SimpleDateFormat("HH:mm:ss.SSS");
//			try {
//				JsonNode result = doGet(requestUri.toString(), JsonNode.class);
//				long end = System.currentTimeMillis();
//				System.out.println(df.format(new java.util.Date(start)) + "\tFetched status of "
//						+ (deviceModel != null && deviceModel.length() > 0 ? deviceModel + " " : "") + "devices in " + (end - start) + " ms. Page number: "
//						+ pageNumber + ", page size: " + pageSize);
//				return result;
//			} catch (Exception e) {
//				if (serviceRunning) {
//					System.out.println(df.format(new java.util.Date(start)) + "\tError fetching status of "
//							+ (deviceModel != null && deviceModel.length() > 0 ? deviceModel + " " : "") + "devices. Page number: " + pageNumber
//							+ ", page size: " + pageSize);
//					e.printStackTrace();
//				}
//				throw e;
//			}

			return doGet(requestUri.toString(), JsonNode.class);
		} else {
			return null;
		}
	}

	/**
	 * Populates {@link AggregatedDevice} device statistics.
	 *
	 * @param deviceNode {@link JsonNode} instance to take statistics from
	 * @param scannedAt timestamp of when aggregated device was scanned
	 * @return aggregated device id, or {@code null} if device could not be parsed or model is not supported
	 */
	private String updateAggregatedDevice(JsonNode deviceNode, long scannedAt) {
		String deviceId = null;
<<<<<<< HEAD
		JsonNode deviceIdNode = deviceNode.at(Constants.JsonPaths.DEVICE_CID);
		if (deviceIdNode != null) {
			deviceId = deviceIdNode.asText();
			if (StringUtils.isNotNullOrEmpty(deviceId)) {
				controlLock.lock();
				try {
					String modelName = deviceNode.at(Constants.JsonPaths.DEVICE_MODEL).asText();
					// the mapper will fall back to the "generic" detailed mapping if no "*-detailed" model mapping is created
					if (StringUtils.isNotNullOrEmpty(modelName)) {
						modelName = "generic";
					}
=======
		JsonNode deviceIdNode = deviceNode.findValue("device-cid");
		if (deviceIdNode != null) {
			deviceId = deviceIdNode.asText();
			if (deviceId != null && deviceId.length() > 0) {
				controlLock.lock();
				try {
					JsonNode modelNameNode = deviceNode.findValue("device-model");
					// the mapper will fall back to the "generic" detailed mapping if no "*-detailed" model mapping is created
					String modelName = modelNameNode == null ? "generic" : modelNameNode.asText();
>>>>>>> 53875bd8
					AggregatedDevice aggregatedDevice = aggregatedDevices.get(deviceId);
					if (aggregatedDevice != null) {
						aggregatedDeviceProcessor.applyProperties(aggregatedDevice, deviceNode, modelName);
					} else {
						// new device
						aggregatedDevice = new AggregatedDevice();
						aggregatedDeviceProcessor.applyProperties(aggregatedDevice, deviceNode, modelName);
						deviceId = aggregatedDevice.getDeviceId();
<<<<<<< HEAD
						if (StringUtils.isNotNullOrEmpty(deviceId)) {
							aggregatedDevices.put(deviceId, aggregatedDevice);
						}
					}
					Map<String, String> properties = aggregatedDevice.getProperties();
					if (properties != null) {
						properties.put(Constants.Properties.DEVICE_UPDATE_TIME, String.valueOf(scannedAt));
					}
=======
						if (deviceId != null && deviceId.length() > 0) {
							aggregatedDevices.put(deviceId, aggregatedDevice);
						}
					}
					aggregatedDevice.setTimestamp(scannedAt);
>>>>>>> 53875bd8
				} finally {
					controlLock.unlock();
				}
			}
		}
		return deviceId;
	}

    /**
     * {@inheritDoc}
     */
    @Override
    public List<AggregatedDevice> retrieveMultipleStatistics(List<String> deviceIds) throws Exception {
    	// this has to be the fist call in this method to indicate that statistics retrieval attempt was made and device is not paused
        updateValidRetrieveStatisticsTimestamp();

    	checkApiStatus();

        if (deviceIds == null || deviceIds.isEmpty())
            return Collections.emptyList();

        return retrieveMultipleStatistics().stream().filter(s ->
                deviceIds.contains(s.getDeviceId())).collect(Collectors.toList());
    }

    /**
     * {@inheritDoc}
     */
    @Override
    protected void authenticate() throws Exception {
        // trying to fetch account details to check if account/subscription identifiers are valid
        try {
<<<<<<< HEAD
            doGet(Constants.URI.V2_DEVICE_ACCOUNT_ID + getAccountId() + Constants.URI.ACCOUNT, JsonNode.class);
=======
            doGet("/api/v1/account/accountid/" + getAccountId() + "/account", JsonNode.class);
>>>>>>> 53875bd8
        } catch (CommandFailureException e) {
            if (e.getStatusCode() == 401)
                throw new FailedLoginException("Crestron XiO subscription ID is invalid " + getSubscriptionId());
            else if (e.getStatusCode() == 403)
                throw new FailedLoginException("Access denied to API with account " +
                        getAccountId() + " and subscription ID " + getSubscriptionId());
            throw e;
        } catch (Exception e) {
            throw e;
        }
    }

	/**
	 * This method will verify aggregated device list for any deleted devices. <br>
	 * If list contains any devices which did not appear in the last N monitored cycles, it will remove device from the list of monitored devices.
	 *
	 * @param monitoredDeviceIds map of monitored device ids per device model from last monitoring cycle
	 */
	void reconcileAggregatedDeviceList(Map<String, Set<String>> monitoredDeviceIds) {
		controlLock.lock();
		try {
			Iterator<AggregatedDevice> existingDevices = aggregatedDevices.values().iterator();
			while (existingDevices.hasNext()) {
				AggregatedDevice existingDevice = existingDevices.next();
				String existingDeviceId = existingDevice.getDeviceId();
				String existingDeviceModel = existingDevice.getDeviceModel();
				for (Map.Entry<String, Set<String>> monitoredDeviceIdsEntry : monitoredDeviceIds.entrySet()) {
					String modelFilter = monitoredDeviceIdsEntry.getKey();
<<<<<<< HEAD
					if (modelFilter == null || modelFilter.isEmpty() || modelFilter.equals(existingDeviceModel)) {
						if (!monitoredDeviceIdsEntry.getValue().contains(existingDeviceId)) {
							if (logger.isDebugEnabled()) {
								logger.debug(String.format("Removing device %s from the list. Device is not reported by the remote service anymore.", existingDeviceId));
							}
=======
					if (modelFilter == null || modelFilter.length() == 0 || modelFilter.equals(existingDeviceModel)) {
						if (!monitoredDeviceIdsEntry.getValue().contains(existingDeviceId)) {
>>>>>>> 53875bd8
							existingDevices.remove();
							break;
						}
					}
				}
			}
		} finally {
			controlLock.unlock();
		}
	}

    /**
     * Retrieves account identifier to fetch devices for
     *
     * @return account identifier to fetch devices for
     */
    public String getAccountId() {
        return accountId;
    }

    /**
     * Sets account identifiers to fetch devices for
     *
     * @param accountId account identifier to fetch devices for
     */
    public void setAccountId(String accountId) {
        this.accountId = accountId;
    }

    /**
     * Retrieves Crestron XIO subscription ID for authentication against their API
     *
     * @return Crestron XIO subscription ID for authentication against their API
     */
    public String getSubscriptionId() {
        return subscriptionId;
    }

    /**
     * Sets Crestron XIO subscription ID for authentication against their API
     *
     * @param subscriptionId Crestron XIO subscription ID for authentication against their API
     */
    public void setSubscriptionId(String subscriptionId) {
        this.subscriptionId = subscriptionId;
    }

    /**
     * Returns timestamp of when we can perform next API request
     * to fetch the devices metadata
     *
     * @return long timestamp
     */
    public long getNextDevicesListRetryTs() {
        return nextDevicesListRetryTs;
    }

    /**
     * Returns timestamp of when we can perform next API request
     * to fetch the detailed statistics of the device
     *
     * @return long timestamp
     */
    public long getNextDeviceStatusRetryTs() {
        return nextDeviceStatusRetryTs;
    }

    /**
     * Check whether the device is considered as paused or not
     *
     * @return boolean
     */
    public boolean isDevicePaused() {
        return devicePaused;
    }

    /**
     * Sets timestamp of when we can perform next API request to get the devices metadata
     *
     * @param ts timestamp
     */
    public void setNextDevicesListRetryTs(long ts) {
        this.nextDevicesListRetryTs = ts;
    }

    /**
     * Sets timestamp of when we can perform next API request to get the device detailed statistics
     *
     * @param ts timestamp
     */
    public synchronized void setNextDeviceStatusRetryTs(long ts) {
        if (ts > this.nextDevicesListRetryTs) {
            this.nextDeviceStatusRetryTs = ts;
        }
    }

    /**
     * Interceptor for RestTemplate that injects
     * authorization header and fixes malformed headers sent by XIO backend
     */
    class CrestronXioHeaderInterceptor implements ClientHttpRequestInterceptor {
        @Override
        public ClientHttpResponse intercept(HttpRequest request, byte[] body, ClientHttpRequestExecution execution) throws IOException {
            // workaround for fixing invalid headers from the server
        	// Content-Type header looks like this: application/json; charset=utf-8,application/json,charset=UTF-8

            ClientHttpResponse response = execution.execute(request, body);
<<<<<<< HEAD
            response.getHeaders().set(Constants.Headers.CONTENT_TYPE, "application/json; charset=utf-8");
=======
            response.getHeaders().set("Content-Type", "application/json; charset=utf-8");
>>>>>>> 53875bd8
            return response;
        }
    }

    /**
     * Represents main background loop that fetches device
     * information from the Crestron XiO API
     */
    class CrestronXioDeviceDataLoader implements Runnable {
        /**
         * Controls whether CrestronXioDeviceDataLoader main loop should continue
         */
        private volatile boolean doProcess;

        /**
         * No-arg constructor
         */
        public CrestronXioDeviceDataLoader() {
            doProcess = true;
        }

        /**
         * Main processing loop
         */
        @Override
        public void run() {
			// scan loop has following boundaries: it starts by fetching first page of device statistics,
			// and lasts until all available pages of device statistics are retrieved
        	int lastTotalPages = 0;
        	long nextLoopTs = 0;
			mainloop: while (doProcess) {
				long sleepFor;
				if (nextLoopTs > 0) {
					sleepFor = nextLoopTs - System.currentTimeMillis();
					nextLoopTs += deviceStatisticsMonitoringCycle;
				} else {
					// for the very first loop give it 500 ms for adapter to initialize
					sleepFor = 500;
					nextLoopTs = System.currentTimeMillis() + deviceStatisticsMonitoringCycle;
				}

				if (sleepFor > 0) {
					try {
						TimeUnit.MILLISECONDS.sleep(sleepFor);
					} catch (InterruptedException e) {
						// ignore, if thread was requested to stop, main loop will break
					}
				}

				// if external process asked adapter to stop, we exit here immediately
				if (!doProcess) {
					break mainloop;
				}

				// next line will determine whether XiO monitoring was paused
				boolean deviceWasPaused = devicePaused;
				updateAggregatorStatus();
				if (devicePaused) {
					if (!deviceWasPaused) {
						logger.info("Device adapter did not receive retrieveMultipleStatistics call in more than " + retrieveStatisticsTimeOut / 1000
								+ " s. Statistics retrieval is suspended");
					}
					continue mainloop;
				}

				long collectionStartTs = System.currentTimeMillis();
				int collectedDevices = 0;

				if (logger.isDebugEnabled()) {
					logger.debug("Starting device statistics collection cycle");
				}

				try {
					// query the very first page(s) to calculate number of batches
					// if device model filter is in place, we need batches per model
					Map<String, AtomicInteger> batchCounts = new TreeMap<>();
					// monitored device ids per device model filter (from the results)
					Map<String, Set<String>> monitoredDeviceIds = new HashMap<>();
					if (deviceModelFilter == null) {
						batchCounts.put("", new AtomicInteger());
						monitoredDeviceIds.put("", new HashSet<String>());
					} else {
						for (String deviceModel : deviceModelFilter) {
							batchCounts.put(deviceModel, new AtomicInteger());
							monitoredDeviceIds.put(deviceModel, new HashSet<String>());
						}
					}

					int newTotalDeviceCount = 0;
					int newTotalPageCount = 0;

					// do a first loop to fetch first page from each batch
					for (String modelFilter : batchCounts.keySet()) {
						if (doProcess && !devicePaused) {
							devicesExecutionPool
									.add(devicesCollectionExecutor.submit(() -> retrieveDeviceStatistics(1, deviceStatisticsCollectionBatchSize, modelFilter)));
						} else {
							monitoredDeviceIds.clear();
							break;
						}
					}

					if (!doProcess) {
						// no need to wait for results
						break mainloop;
					}

<<<<<<< HEAD
					List<Page> collectedPages = collectDeviceStatisticResults(monitoredDeviceIds);
=======
					List<Page> collectedPages = collectDeviceStatiticResults(monitoredDeviceIds);
>>>>>>> 53875bd8
					for (Page page : collectedPages) {
						newTotalDeviceCount += page.totalDevices;
						collectedDevices += page.deviceIds.size();
						newTotalPageCount += page.totalPages;
						if (page.totalPages > 1) {
							batchCounts.get(page.deviceModel).set(page.totalPages);
						} else {
							// the only page available is already done
							batchCounts.remove(page.deviceModel);
						}
					}

					// adjust pacing interval if needed
					if (newTotalPageCount != lastTotalPages) {
						long interval = newTotalPageCount > 1
								? Math.max(deviceStatisticsMonitoringCycle / newTotalPageCount, minDeviceStatusRequestInterval)
								: minDeviceStatusRequestInterval;
						if (interval != deviceStatusRequestInterval) {
							logger.info("Adjusting device statistics pacing interval for " + newTotalPageCount + " aggregated devices from "
									+ deviceStatusRequestInterval + " to " + interval + " ms");
							deviceStatusRequestInterval = interval;
						}
						lastTotalPages = newTotalPageCount;
					}

					if (newTotalDeviceCount == 0) {
						// reconcile device list in case if any of devices were deleted
						if (!monitoredDeviceIds.isEmpty()) {
							reconcileAggregatedDeviceList(monitoredDeviceIds);
						}
						// no devices to monitor, wait for next cycle
						continue mainloop;
					}
<<<<<<< HEAD

					if (!batchCounts.isEmpty()) {
						// fetch remaining pages
						fetchLoop: for (Map.Entry<String, AtomicInteger> batchCount : batchCounts.entrySet()) {
							String model = batchCount.getKey();
							int count = batchCount.getValue().get();
							// start with 2 - first page was already collected
							for (int n = 2; n <= count; ++n) {
								if (devicePaused || !doProcess) {
									// stop fetching
									monitoredDeviceIds.clear();
									break fetchLoop;
								}
								final int batch = n;
								devicesExecutionPool.add(
										devicesCollectionExecutor.submit(() -> retrieveDeviceStatistics(batch, deviceStatisticsCollectionBatchSize, model)));
							}
						}
					}

					if (doProcess) {
						// wait until all worker threads have completed and gather processed device ids
						collectedPages = collectDeviceStatisticResults(monitoredDeviceIds);
=======

					if (!batchCounts.isEmpty()) {
						// fetch remaining pages
						fetchLoop: for (Map.Entry<String, AtomicInteger> batchCount : batchCounts.entrySet()) {
							String model = batchCount.getKey();
							int count = batchCount.getValue().get();
							// start with 2 - first page was already collected
							for (int n = 2; n <= count; ++n) {
								if (devicePaused || !doProcess) {
									// stop fetching
									monitoredDeviceIds.clear();
									break fetchLoop;
								}
								final int batch = n;
								devicesExecutionPool.add(
										devicesCollectionExecutor.submit(() -> retrieveDeviceStatistics(batch, deviceStatisticsCollectionBatchSize, model)));
							}
						}
					}

					if (doProcess) {
						// wait until all worker threads have completed and gather processed device ids
						collectedPages = collectDeviceStatiticResults(monitoredDeviceIds);
>>>>>>> 53875bd8
						for (Page page : collectedPages) {
							collectedDevices += page.deviceIds.size();
						}

						if (doProcess && !monitoredDeviceIds.isEmpty()) {
							// reconcile device list in case if any of devices were deleted
							reconcileAggregatedDeviceList(monitoredDeviceIds);
						}
					}
				} catch (Throwable e) {
					logger.error("Uncaught error during device statistics collection cycle", e);
				} finally {
					long duration = System.currentTimeMillis() - collectionStartTs;
<<<<<<< HEAD
					lastMonitoringCycleDuration = duration/1000;
=======
>>>>>>> 53875bd8
					logger.info("Finished device statistics collection cycle in " + duration + " ms. Devices collected: " + collectedDevices);
				}
			}
		}

		/**
		 * Triggers main loop to stop
		 */
		public void stop() {
			doProcess = false;
		}

<<<<<<< HEAD
		private List<Page> collectDeviceStatisticResults(Map<String, Set<String>> monitoredDeviceIds) {
=======
		private List<Page> collectDeviceStatiticResults(Map<String, Set<String>> monitoredDeviceIds) {
>>>>>>> 53875bd8
			List<Page> collectedPages = new ArrayList<>();
			do {
				Future<Page> future = devicesExecutionPool.getFirst();
				try {
					Page page = future.get();
					if (page.error == null) {
						collectedPages.add(page);
						Set<String> deviceIds = monitoredDeviceIds.get(page.deviceModel);
						if (deviceIds != null) {
							deviceIds.addAll(page.deviceIds);
						}
					} else {
						// cannot reconcile list for device model if error
<<<<<<< HEAD
						if (logger.isDebugEnabled()) {
							String logEntryIds = null;
							Set<String> ids = monitoredDeviceIds.get(page.deviceModel);
							if (ids != null) {
								logEntryIds = String.join(",", ids);
							}
							logger.debug("Cannot reconcile list for device model due to an error, removing deviceIds from monitoring: " + logEntryIds);
						}
=======
>>>>>>> 53875bd8
						monitoredDeviceIds.remove(page.deviceModel);
					}
				} catch (Exception e) {
					// either execution exception, or cancelled
					// in any case we cannot reconcile monitored device ids for deletion until we have the full list
<<<<<<< HEAD
					logger.error("An error occurred during device statistics retrieval, cleaning up monitored device ids cache.", e);
=======
>>>>>>> 53875bd8
					monitoredDeviceIds.clear();
				}
				devicesExecutionPool.removeFirst();
			} while (doProcess && !devicesExecutionPool.isEmpty());

			return collectedPages;
		}
	}

    private void paceDeviceStatusRequest() {
		long now = System.currentTimeMillis();
		long next = nextDeviceStatusRequestTs.getAndAccumulate(now, (x, y) -> (Math.max(x, y) + deviceStatusRequestInterval));
		long timeToWait = next - now;

		if (timeToWait > 0) {
			try {
				TimeUnit.MILLISECONDS.sleep(timeToWait);
			} catch (InterruptedException e) {
				// the only interruption would be when service being stopped
			}
		}
    }

	/**
<<<<<<< HEAD
	 * This method is used to make sure that device status is retrieved with the right pace, otherwise
	 * there's a high chance to throttle the XiO API too much, with generating too much traffic for no reason
	 * */
    private void paceDeviceStatusRequest() {
		long now = System.currentTimeMillis();
		long next = nextDeviceStatusRequestTs.getAndAccumulate(now, (x, y) -> (Math.max(x, y) + deviceStatusRequestInterval));
		long timeToWait = next - now;

		if (timeToWait > 0) {
			try {
				TimeUnit.MILLISECONDS.sleep(timeToWait);
			} catch (InterruptedException e) {
				// the only interruption would be when service being stopped
			}
		}
    }

	/**
=======
>>>>>>> 53875bd8
	 * Retrieve device statistics for given device ids and save it to indicate that the device data has been fetched successfully. <br>
	 * Note that if an error occurs, this method will not report it directly but rather log it and update {@code apiError} instance variable.
	 *
	 * @param pageNumber page number to retrieve statistics for
	 * @param pageSize page number to retrieve statistics for
	 * @param deviceModel optional device model filter to retrieve statistics with
	 */
	Page retrieveDeviceStatistics(int pageNumber, int pageSize, String deviceModel) {
		int retryAttempts = 0;
		Exception lastError = null;
		while (retryAttempts++ < 10 && serviceRunning) {
			try {
				Page processedDeviceIds = processDeviceStatistics(pageNumber, pageSize, deviceModel);
				if (logger.isDebugEnabled()) {
					logger.debug(String.format("Retrieved device statistics for " + pageSize + " devices on page " + pageNumber
							+ (deviceModel != null && deviceModel.length() > 0 ? " (device model: " + deviceModel + ")" : "") + "; attempt: " + retryAttempts));
				}
				return processedDeviceIds;
			} catch (CommandFailureException e) {
				lastError = e;
				if (e.getStatusCode() != 429) {
					// Might be 401, 403 or any other error code here so the code will just get stuck
					// cycling this failed request until it's fixed. So we need to skip this scenario.
					logger.error("Crestron XiO API error " + e.getStatusCode() + " while retrieving statistics for " + pageSize + " devices on page "
							+ pageNumber + (deviceModel != null && deviceModel.length() > 0 ? " (device model: " + deviceModel + ")" : ""), e);
					break;
				}
			} catch (Exception e) {
				lastError = e;
				// if service is running, log error
				if (serviceRunning) {
					logger.error("Crestron XiO API error while retrieving statistics for " + pageSize + " devices on page " + pageNumber
							+ (deviceModel != null && deviceModel.length() > 0 ? " (device model: " + deviceModel + ")" : ""), e);
				}
				break;
			}
		}
		if (retryAttempts == 10 && serviceRunning) {
			// if we got here, all 10 attempts failed
			logger.error("Failed to retrieve statistic due to Crestron XiO API throttling for " + pageSize + " devices on page " + pageNumber
					+ (deviceModel != null && deviceModel.length() > 0 ? " (device model: " + deviceModel + ")" : ""));
		}
		return new Page(pageNumber, pageSize, deviceModel, 0, 0, null, lastError);
	}

	/**
	 * Check status of adapter APIs.
	 *
	 * @throws IllegalStateException if adapter is used without being initialized first
	 * @throws Exception if API call to XiO produced an error
	 */
	private void checkApiStatus() throws Exception {
		if (!isInitialized()) {
			throw new IllegalStateException("Cannot use CrestronXiO adapter without it being initialized first");
		}

		Exception error;
		controlLock.lock();
		try {
			error = apiError;
		} finally {
			controlLock.unlock();
		}

		if (error != null) {
			throw error;
		}
	}

	/**
	 * Check status of adapter APIs.
	 *
	 * @throws IllegalStateException if adapter is used without being initialized first
	 * @throws Exception if API call to XiO produced an error
	 */
	private void updateApiStatus(Exception error) {
		controlLock.lock();
		try {
			apiError = error;
		} finally {
			controlLock.unlock();
		}
	}

	/**
	 * Retrieves {@code deviceModelFilter} property. <br>
	 * If provided and not empty, this property instructs adapter to only monitor device of given models. <br>
	 * Note that this getter returns unmodifiable view of device models list.
	 *
	 * @return list of device models to monitor in csv format
	 * @since 2.0
	 */
	public String getDeviceModelFilter() {
		return deviceModelFilter != null ? String.join(",", deviceModelFilter) : null;
	}

	/**
	 * Sets {@code deviceModelFilter} property. <br>
	 * If provided and not empty, this property instructs adapter to only monitor device of given models.
	 *
	 * @param deviceModelFilter list of device models to monitor in csv format
	 * @since 2.0
	 */
	public void setDeviceModelFilter(String deviceModelFilter) {
<<<<<<< HEAD
		this.deviceModelFilter = StringUtils.isNotNullOrEmpty(deviceModelFilter) ? Arrays.stream(deviceModelFilter.split(",")).map(String::trim).collect(Collectors.toList()) : null;
=======
		this.deviceModelFilter = !StringUtils.isEmpty(deviceModelFilter) ? Arrays.stream(deviceModelFilter.split(",")).map(String::trim).collect(Collectors.toList()) : null;
>>>>>>> 53875bd8
	}

    /**
     * This method is for compatibility with Symphony communicator infrastructure
     * as Symphony is not capable of setting arbitrary properties on the communicator class.
     * In order to propagate accountId required by Crestron we use "login" property that Symphony is aware of
     *
     * @return value of Crestron API account ID
     */
    @Override
    public String getLogin() {
        return getAccountId();
    }

    /**
     * This method is for compatibility with Symphony communicator infrastructure
     * as Symphony is not capable of setting arbitrary properties on the communicator class.
     * In order to propagate accountId required by Crestron we use "login" property that Symphony is aware of
     *
     * @param login value of Crestron API account ID
     */
    @Override
    public void setLogin(String login) {
        setAccountId(login);
    }

    /**
     * This method is for compatibility with Symphony communicator infrastructure
     * as Symphony is not capable of setting arbitrary properties on the communicator class.
     * In order to propagate subscriptionId required by Crestron we use "password" property that Symphony is aware of
     *
     * @return value of Crestron API subscription ID
     */
    @Override
    public String getPassword() {
        return getSubscriptionId();
    }

    /**
     * This method is for compatibility with Symphony communicator infrastructure
     * as Symphony is not capable of setting arbitrary properties on the communicator class.
     * In order to propagate subscriptionId required by Crestron we use "password" property that Symphony is aware of
     *
     * @param password value of Crestron API subscription ID
     */
    @Override
    public void setPassword(String password) {
        setSubscriptionId(password);
    }

	/**
	 * Uptime is received in seconds, need to normalize it and make it human readable, like
	 * 1 day(s) 5 hour(s) 12 minute(s) 55 minute(s)
	 * Incoming parameter is may have a decimal point, so in order to safely process this - it's rounded first.
	 * We don't need to add a segment of time if it's 0.
	 *
	 * @param uptimeSeconds value in seconds
	 * @return string value of format 'x day(s) x hour(s) x minute(s) x minute(s)'
	 */
	private String normalizeUptime(long uptimeSeconds) {
		StringBuilder normalizedUptime = new StringBuilder();

		long seconds = uptimeSeconds % 60;
		long minutes = uptimeSeconds % 3600 / 60;
		long hours = uptimeSeconds % 86400 / 3600;
		long days = uptimeSeconds / 86400;

		if (days > 0) {
			normalizedUptime.append(days).append(" day(s) ");
		}
		if (hours > 0) {
			normalizedUptime.append(hours).append(" hour(s) ");
		}
		if (minutes > 0) {
			normalizedUptime.append(minutes).append(" minute(s) ");
		}
		if (seconds > 0) {
			normalizedUptime.append(seconds).append(" second(s)");
		}
		return normalizedUptime.toString().trim();
	}
}<|MERGE_RESOLUTION|>--- conflicted
+++ resolved
@@ -1,9 +1,5 @@
 /*
-<<<<<<< HEAD
  * Copyright (c) 2019-2024 AVI-SPL, Inc. All Rights Reserved.
-=======
- * Copyright (c) 2019-2021 AVI-SPL, Inc. All Rights Reserved.
->>>>>>> 53875bd8
  */
 package com.avispl.symphony.dal.communicator.crestron;
 
@@ -23,11 +19,8 @@
 
 import javax.security.auth.login.FailedLoginException;
 
-<<<<<<< HEAD
 import com.avispl.symphony.dal.communicator.crestron.data.Constants;
 import com.avispl.symphony.dal.util.StringUtils;
-=======
->>>>>>> 53875bd8
 import org.springframework.http.HttpHeaders;
 import org.springframework.http.HttpMethod;
 import org.springframework.http.HttpRequest;
@@ -35,10 +28,6 @@
 import org.springframework.http.client.ClientHttpRequestInterceptor;
 import org.springframework.http.client.ClientHttpResponse;
 import org.springframework.util.CollectionUtils;
-<<<<<<< HEAD
-=======
-import org.springframework.util.StringUtils;
->>>>>>> 53875bd8
 import org.springframework.web.client.RestTemplate;
 
 import com.fasterxml.jackson.databind.JsonNode;
@@ -73,11 +62,7 @@
 public class CrestronXiO extends RestCommunicator implements Aggregator, Controller, Monitorable {
 	/**
 	 * Wraps metadata of a single page in a device status list.
-<<<<<<< HEAD
 	 *
-=======
-	 * 
->>>>>>> 53875bd8
 	 * @since 2.0
 	 */
 	static final class Page {
@@ -91,11 +76,7 @@
 
 		/**
 		 * Page constructor.
-<<<<<<< HEAD
 		 *
-=======
-		 * 
->>>>>>> 53875bd8
 		 * @param number page number
 		 * @param size page size. Note that it is requested page size, not the actual one. The actual page size can be determined from {@code deviceIds} list
 		 * @param deviceModel optional device model filter, can be {@code null}
@@ -120,7 +101,6 @@
      * Account identifier to fetch devices for
      */
     private String accountId;
-<<<<<<< HEAD
 
     /**
      * Crestron XIO subscription ID for authentication against their API
@@ -193,75 +173,7 @@
      * collection unless the {@link CrestronXiO#retrieveMultipleStatistics()} method is called which will change it
      * to a correct value
      */
-=======
-
-    /**
-     * Crestron XIO subscription ID for authentication against their API
-     */
-    private String subscriptionId;
-
-    /**
-     * Devices this aggregator is responsible for
-     */
-    private Map<String, AggregatedDevice> aggregatedDevices = new ConcurrentHashMap<>();
-
-    /**
-     * Interceptor for RestTemplate that injects
-     * authorization header and fixes malformed headers sent by XIO backend
-     */
-    private ClientHttpRequestInterceptor xioHeaderInterceptor = new CrestronXioHeaderInterceptor();
-
-    /**
-     * Instance of device data loader worker
-     */
-    private CrestronXioDeviceDataLoader deviceDataLoader;
-
-    /**
-     * This parameter holds timestamp of when we can perform next API request for retrieving devices metadata (device list)
-     */
-    private volatile long nextDevicesListRetryTs;
-
-    /**
-     * This parameter holds timestamp of when we can perform next API request for retrieving device statistics
-     * So the maximal available fetch rate is utilized based on value from Retry-After response header
-     */
-    private volatile long nextDeviceStatusRetryTs;
-
-    /**
-     * This parameter holds timestamp of when we need to stop performing API calls
-     * It used when device stop retrieving statistic. Updated each time of called #retrieveMultipleStatistics
-     */
-    private volatile long validRetrieveStatisticsTimestamp;
-
-    /**
-     * Aggregator inactivity timeout. If the {@link CrestronXiO#retrieveMultipleStatistics()}  method is not
-     * called during this period of time - device is considered to be paused, thus the Cloud API
-     * is not supposed to be called
-     */
-    private static final long retrieveStatisticsTimeOut = 3 * 60 * 1000;
-
-    /**
-     * Max size of device statistics that can be collected in a single request
-     */
-    private static final int deviceStatisticsCollectionBatchSize = 20;
-
-    /**
-     * Number of threads in a thread pool reserved for the device statistics collection
-     */
-    private static final int deviceStatisticsCollectionThreads = 5;
-    
-    /**
-     * Interval of single device monitoring cycle.
-     */
-    private static final long deviceStatisticsMonitoringCycle = 60000; // ms
-
-    /**
-     * Indicates whether this device is considered as paused.
-     * True by default so if the system is rebooted and the actual value is lost -> the device won't start statistics
-     * collection unless the {@link CrestronXiO#retrieveMultipleStatistics()} method is called which will change it
-     * to a correct value
-     */
->>>>>>> 53875bd8
+
     private volatile boolean devicePaused = true;
 
     private AggregatedDeviceProcessor aggregatedDeviceProcessor;
@@ -276,7 +188,6 @@
 	 * @since 2.0
 	 */
 	List<String> deviceModelFilter;
-<<<<<<< HEAD
 	/**
 	 * For {@link PacingMode.INTERVAL_BASED}, contains min interval between individual device status requests.
 	 */
@@ -285,35 +196,17 @@
 	 * For {@link PacingMode.INTERVAL_BASED}, contains adjusted interval between individual device status requests. This interval is calculated as
 	 * {@code (device monitoring cycle) / (number of aggregated devices)}. It cannot be less than {@code minDeviceStatusRequestInterval}.
 	 */
-=======
-	/**
-	 * For {@link PacingMode.INTERVAL_BASED}, contains min interval between individual device status requests.
-	 */
-	long minDeviceStatusRequestInterval = 333; // ms, based on max rate of 200 requests in 60 seconds
-	/**
-	 * For {@link PacingMode.INTERVAL_BASED}, contains adjusted interval between individual device status requests. This interval is calculated as
-	 * {@code (device monitoring cycle) / (number of aggregated devices)}. It cannot be less than {@code minDeviceStatusRequestInterval}.
-	 */
->>>>>>> 53875bd8
 	long deviceStatusRequestInterval = minDeviceStatusRequestInterval; // ms
 	/**
 	 * For {@link PacingMode.INTERVAL_BASED}, contains timestamp of next queued individual device status request.
 	 */
 	final AtomicLong nextDeviceStatusRequestTs = new AtomicLong();
-<<<<<<< HEAD
-
-=======
-	
->>>>>>> 53875bd8
+
 	/**
 	 * Holds last API error from device list request (if any).
 	 */
 	private Exception apiError;
-<<<<<<< HEAD
-
-=======
-	
->>>>>>> 53875bd8
+
 	/** Whether service is running. */
 	private volatile boolean serviceRunning;
 
@@ -374,7 +267,6 @@
 		if (CollectionUtils.isEmpty(list)) {
 			throw new IllegalArgumentException("Controllable properties cannot be null or empty");
 		}
-<<<<<<< HEAD
 
 		for (ControllableProperty controllableProperty : list) {
 			controlProperty(controllableProperty);
@@ -441,75 +333,6 @@
         if (!interceptors.contains(xioHeaderInterceptor))
 			interceptors.add(xioHeaderInterceptor);
 
-=======
-
-		for (ControllableProperty controllableProperty : list) {
-			controlProperty(controllableProperty);
-		}
-	}
-
-    /**
-     * @return pingTimeout value if host is not reachable within
-     * the pingTimeout, a ping time in milliseconds otherwise
-     * if ping is 0ms it's rounded up to 1ms to avoid IU issues on Symphony portal
-     * @throws Exception if any error occurs
-     */
-    @Override
-    public int ping() throws Exception {
-    	if (!isInitialized()) {
-			throw new IllegalStateException("Cannot use CrestronXiO adapter without it being initialized first");
-    	}
-
-        long pingResultTotal = 0L;
-
-        for (int i = 0; i < this.getPingAttempts(); i++) {
-            long startTime = System.currentTimeMillis();
-
-            try (Socket puSocketConnection = new Socket(this.getHost(), this.getPort())) {
-                puSocketConnection.setSoTimeout(this.getPingTimeout());
-
-                if (puSocketConnection.isConnected()) {
-                    long endTime = System.currentTimeMillis();
-                    long pingResult = endTime - startTime;
-                    pingResultTotal += pingResult;
-                    if (this.logger.isTraceEnabled()) {
-                        this.logger.trace(String.format("PING OK: Attempt #%s to connect to %s on port %s succeeded in %s ms", i + 1, this.getHost(), this.getPort(), pingResult));
-                    }
-                } else {
-                    if (this.logger.isDebugEnabled()) {
-                        this.logger.debug(String.format("PING DISCONNECTED: Connection to %s did not succeed within the timeout period of %sms", this.getHost(), this.getPingTimeout()));
-                    }
-                    return this.getPingTimeout();
-                }
-            } catch (SocketTimeoutException tex) {
-                if (this.logger.isDebugEnabled()) {
-                    this.logger.debug(String.format("PING TIMEOUT: Connection to %s did not succeed within the timeout period of %sms", this.getHost(), this.getPingTimeout()));
-                }
-                return this.getPingTimeout();
-            }
-        }
-        return Math.max(1, Math.toIntExact(pingResultTotal / this.getPingAttempts()));
-    }
-
-    /**
-     * Here we add additional interceptor to RestTemplate that performs following tasks
-     * <ul>
-     *     <li>add authentication headers to each request</li>
-     *     <li>fixes malformed content-type headers that XiO sends in some types of responses</li>
-     *     <li>tracks responses with code 429 and amount of seconds implementation must wait until next request might be performed</li>
-     * </ul>
-     */
-    @Override
-    protected RestTemplate obtainRestTemplate() throws Exception {
-        RestTemplate restTemplate = super.obtainRestTemplate();
-
-        if (restTemplate.getInterceptors() == null)
-            restTemplate.setInterceptors(new ArrayList<>());
-
-        if (!restTemplate.getInterceptors().contains(xioHeaderInterceptor))
-            restTemplate.getInterceptors().add(xioHeaderInterceptor);
-
->>>>>>> 53875bd8
         return restTemplate;
     }
 
@@ -519,7 +342,6 @@
     @Override
     protected void internalDestroy() {
 		serviceRunning = false;
-<<<<<<< HEAD
 
 		if (deviceDataLoader != null) {
 			deviceDataLoader.stop();
@@ -574,66 +396,11 @@
 			if (lastMonitoringCycleDuration != null) {
 				dynamicStatistics.put(Constants.Properties.LAST_MONITORING_CYCLE_DURATION, String.valueOf(lastMonitoringCycleDuration));
 			}
-=======
-
-		if (deviceDataLoader != null) {
-			deviceDataLoader.stop();
-			deviceDataLoader = null;
-		}
-
-		devicesExecutionPool.forEach(future -> future.cancel(true));
-		devicesExecutionPool.clear(); // do not nullify, was not created in init()
-
-		if (devicesCollectionExecutor != null) {
-			devicesCollectionExecutor.shutdownNow();
-			devicesCollectionExecutor = null;
-		}
-		
-		aggregatedDevices.clear();
-
-		super.internalDestroy();
-    }
-
-
-    /**
-     * In order to control internal aggregator properties - controls are implemented which should
-     * be populated within the statistics payload.
-     *
-     * @return List<Statistics> containing the controls and statistics properties
-     */
-    @Override
-    public List<Statistics> getMultipleStatistics() throws Exception {
-    	// this has to be the fist call in this method to indicate that statistics retrieval attempt was made and device is not paused
-        updateValidRetrieveStatisticsTimestamp();
-
-    	checkApiStatus();
-
-        ExtendedStatistics extendedStatistics = new ExtendedStatistics();
-        Map<String, String> stats = new HashMap<>();
-        controlLock.lock();
-        try {
-        	if(properties != null) {
-        		String adapterVersion = properties.getProperty("xio.aggregator.version");
-				if(!StringUtils.isEmpty(adapterVersion)) {
-					stats.put("Version", adapterVersion);
-				}
-        		String buildDate = properties.getProperty("xio.aggregator.build.date");
-				if(!StringUtils.isEmpty(buildDate)){
-					stats.put("Built", buildDate);
-				}
-			}
-			stats.put("Uptime", normalizeUptime((System.currentTimeMillis() - adapterInitializationTimestamp)/1000));
->>>>>>> 53875bd8
         } finally {
             controlLock.unlock();
         }
-
-<<<<<<< HEAD
         extendedStatistics.setStatistics(statistics);
         extendedStatistics.setDynamicStatistics(dynamicStatistics);
-=======
-        extendedStatistics.setStatistics(stats);
->>>>>>> 53875bd8
         return Collections.singletonList(extendedStatistics);
     }
 
@@ -647,7 +414,6 @@
     public List<AggregatedDevice> retrieveMultipleStatistics() throws Exception {
     	// this has to be the fist call in this method to indicate that statistics retrieval attempt was made and device is not paused
         updateValidRetrieveStatisticsTimestamp();
-<<<<<<< HEAD
 
     	checkApiStatus();
 
@@ -665,14 +431,6 @@
         return new ArrayList<>(collectedDevices);
     }
 
-=======
-
-    	checkApiStatus();
-
-        return new ArrayList<>(aggregatedDevices.values());
-    }
-
->>>>>>> 53875bd8
     private synchronized void updateValidRetrieveStatisticsTimestamp() {
         validRetrieveStatisticsTimestamp = System.currentTimeMillis() + retrieveStatisticsTimeOut;
         updateAggregatorStatus();
@@ -683,11 +441,7 @@
      */
     @Override
     protected HttpHeaders putExtraRequestHeaders(HttpMethod httpMethod, String uri, HttpHeaders headers) throws Exception {
-<<<<<<< HEAD
         headers.add(Constants.Headers.XIO_SUBSCRIPTION_KEY, getSubscriptionId());
-=======
-        headers.add("XiO-subscription-key", getSubscriptionId());
->>>>>>> 53875bd8
         return headers;
     }
 
@@ -726,19 +480,11 @@
 
 		/* Response:
 		{
-<<<<<<< HEAD
 			"Pagination": {
 				"TotalDevices": 248,
 				"TotalPages": 13,
 				"PageSize": 20,
 				"CurrentPageNumber": 1
-=======
-			"Pagination": {       
-				"TotalDevices": 248,     
-				"TotalPages": 13,        
-				"PageSize": 20,        
-				"CurrentPageNumber": 1    
->>>>>>> 53875bd8
 			},
 			"DeviceList": {
 				{Device 1 status},
@@ -748,41 +494,24 @@
 			}
 		}*/
 		List<String> processedDeviceIds = new ArrayList<>(pageSize);
-<<<<<<< HEAD
 		JsonNode deviceStatisticsList = deviceStatisticsMap.at(Constants.JsonPaths.DEVICE_LIST);
 		if (deviceStatisticsList != null && deviceStatisticsList.isArray()) {
 			for (JsonNode deviceStatistics : deviceStatisticsList) {
 				String deviceId = updateAggregatedDevice(deviceStatistics, scannedAt);
 				if (StringUtils.isNotNullOrEmpty(deviceId)) {
-=======
-		JsonNode deviceStatisticsList = deviceStatisticsMap.findValue("DeviceList");
-		if (deviceStatisticsList != null && deviceStatisticsList.isArray()) {
-			for (JsonNode deviceStatistics : deviceStatisticsList) {
-				String deviceId = updateAggregatedDevice(deviceStatistics, scannedAt);
-				if (deviceId != null && deviceId.length() > 0) {
->>>>>>> 53875bd8
 					processedDeviceIds.add(deviceId);
 				}
 			}
 		}
-
-<<<<<<< HEAD
 		int totalDevices = deviceStatisticsMap.at(Constants.JsonPaths.TOTAL_DEVICES).asInt();
 		int totalPages = deviceStatisticsMap.at(Constants.JsonPaths.TOTAL_PAGES).asInt();
-=======
-		int totalDevices = deviceStatisticsMap.findValue("TotalDevices").asInt();
-		int totalPages = deviceStatisticsMap.findValue("TotalPages").asInt();
->>>>>>> 53875bd8
+
 		return new Page(pageNumber, pageSize, deviceModel, totalDevices, totalPages, processedDeviceIds, null);
 	}
 
 	/**
 	 * Retrieves detailed information about given devices including device statistics.
-<<<<<<< HEAD
 	 *
-=======
-	 * 
->>>>>>> 53875bd8
 	 * @param pageNumber page number to fetch
 	 * @param pageSize page size to fetch
 	 * @param deviceModel optional device model filter for fetch request
@@ -792,7 +521,7 @@
 		// e.g. https://api.crestron.io/api/V2/device/accountid/a5683c5d-b47e-4a1d-8f3c-a7aa9bb3906f/pageno/1/pageSize/20/status
 		// or https://api.crestron.io/api/V2/device/accountid/a5683c5d-b47e-4a1d-8f3c-a7aa9bb3906f/deviceModel/TSW-760/pageno/1/pageSize/20/status
 		StringBuilder requestUri = new StringBuilder(144);
-<<<<<<< HEAD
+
 		requestUri.append(Constants.URI.V1_DEVICE_ACCOUNT_ID);
 		requestUri.append(accountId);
 		// device model filter is optional
@@ -805,20 +534,6 @@
 		requestUri.append(Constants.URI.DEVICE_PAGE_SIZE);
 		requestUri.append(pageSize);
 		requestUri.append(Constants.URI.DEVICE_STATUS);
-=======
-		requestUri.append("api/V2/device/accountid/");
-		requestUri.append(accountId);
-		// device model filter is optional
-		if (deviceModel != null && deviceModel.length() > 0) {
-			requestUri.append("/deviceModel/");
-			requestUri.append(deviceModel);
-		}
-		requestUri.append("/pageno/");
-		requestUri.append(pageNumber);
-		requestUri.append("/pageSize/");
-		requestUri.append(pageSize);
-		requestUri.append("/status");
->>>>>>> 53875bd8
 
 		paceDeviceStatusRequest();
 
@@ -859,7 +574,6 @@
 	 */
 	private String updateAggregatedDevice(JsonNode deviceNode, long scannedAt) {
 		String deviceId = null;
-<<<<<<< HEAD
 		JsonNode deviceIdNode = deviceNode.at(Constants.JsonPaths.DEVICE_CID);
 		if (deviceIdNode != null) {
 			deviceId = deviceIdNode.asText();
@@ -871,17 +585,6 @@
 					if (StringUtils.isNotNullOrEmpty(modelName)) {
 						modelName = "generic";
 					}
-=======
-		JsonNode deviceIdNode = deviceNode.findValue("device-cid");
-		if (deviceIdNode != null) {
-			deviceId = deviceIdNode.asText();
-			if (deviceId != null && deviceId.length() > 0) {
-				controlLock.lock();
-				try {
-					JsonNode modelNameNode = deviceNode.findValue("device-model");
-					// the mapper will fall back to the "generic" detailed mapping if no "*-detailed" model mapping is created
-					String modelName = modelNameNode == null ? "generic" : modelNameNode.asText();
->>>>>>> 53875bd8
 					AggregatedDevice aggregatedDevice = aggregatedDevices.get(deviceId);
 					if (aggregatedDevice != null) {
 						aggregatedDeviceProcessor.applyProperties(aggregatedDevice, deviceNode, modelName);
@@ -890,7 +593,7 @@
 						aggregatedDevice = new AggregatedDevice();
 						aggregatedDeviceProcessor.applyProperties(aggregatedDevice, deviceNode, modelName);
 						deviceId = aggregatedDevice.getDeviceId();
-<<<<<<< HEAD
+
 						if (StringUtils.isNotNullOrEmpty(deviceId)) {
 							aggregatedDevices.put(deviceId, aggregatedDevice);
 						}
@@ -899,13 +602,6 @@
 					if (properties != null) {
 						properties.put(Constants.Properties.DEVICE_UPDATE_TIME, String.valueOf(scannedAt));
 					}
-=======
-						if (deviceId != null && deviceId.length() > 0) {
-							aggregatedDevices.put(deviceId, aggregatedDevice);
-						}
-					}
-					aggregatedDevice.setTimestamp(scannedAt);
->>>>>>> 53875bd8
 				} finally {
 					controlLock.unlock();
 				}
@@ -938,11 +634,7 @@
     protected void authenticate() throws Exception {
         // trying to fetch account details to check if account/subscription identifiers are valid
         try {
-<<<<<<< HEAD
             doGet(Constants.URI.V2_DEVICE_ACCOUNT_ID + getAccountId() + Constants.URI.ACCOUNT, JsonNode.class);
-=======
-            doGet("/api/v1/account/accountid/" + getAccountId() + "/account", JsonNode.class);
->>>>>>> 53875bd8
         } catch (CommandFailureException e) {
             if (e.getStatusCode() == 401)
                 throw new FailedLoginException("Crestron XiO subscription ID is invalid " + getSubscriptionId());
@@ -971,16 +663,11 @@
 				String existingDeviceModel = existingDevice.getDeviceModel();
 				for (Map.Entry<String, Set<String>> monitoredDeviceIdsEntry : monitoredDeviceIds.entrySet()) {
 					String modelFilter = monitoredDeviceIdsEntry.getKey();
-<<<<<<< HEAD
 					if (modelFilter == null || modelFilter.isEmpty() || modelFilter.equals(existingDeviceModel)) {
 						if (!monitoredDeviceIdsEntry.getValue().contains(existingDeviceId)) {
 							if (logger.isDebugEnabled()) {
 								logger.debug(String.format("Removing device %s from the list. Device is not reported by the remote service anymore.", existingDeviceId));
 							}
-=======
-					if (modelFilter == null || modelFilter.length() == 0 || modelFilter.equals(existingDeviceModel)) {
-						if (!monitoredDeviceIdsEntry.getValue().contains(existingDeviceId)) {
->>>>>>> 53875bd8
 							existingDevices.remove();
 							break;
 						}
@@ -1088,11 +775,7 @@
         	// Content-Type header looks like this: application/json; charset=utf-8,application/json,charset=UTF-8
 
             ClientHttpResponse response = execution.execute(request, body);
-<<<<<<< HEAD
             response.getHeaders().set(Constants.Headers.CONTENT_TYPE, "application/json; charset=utf-8");
-=======
-            response.getHeaders().set("Content-Type", "application/json; charset=utf-8");
->>>>>>> 53875bd8
             return response;
         }
     }
@@ -1200,11 +883,7 @@
 						break mainloop;
 					}
 
-<<<<<<< HEAD
 					List<Page> collectedPages = collectDeviceStatisticResults(monitoredDeviceIds);
-=======
-					List<Page> collectedPages = collectDeviceStatiticResults(monitoredDeviceIds);
->>>>>>> 53875bd8
 					for (Page page : collectedPages) {
 						newTotalDeviceCount += page.totalDevices;
 						collectedDevices += page.deviceIds.size();
@@ -1238,7 +917,6 @@
 						// no devices to monitor, wait for next cycle
 						continue mainloop;
 					}
-<<<<<<< HEAD
 
 					if (!batchCounts.isEmpty()) {
 						// fetch remaining pages
@@ -1262,31 +940,6 @@
 					if (doProcess) {
 						// wait until all worker threads have completed and gather processed device ids
 						collectedPages = collectDeviceStatisticResults(monitoredDeviceIds);
-=======
-
-					if (!batchCounts.isEmpty()) {
-						// fetch remaining pages
-						fetchLoop: for (Map.Entry<String, AtomicInteger> batchCount : batchCounts.entrySet()) {
-							String model = batchCount.getKey();
-							int count = batchCount.getValue().get();
-							// start with 2 - first page was already collected
-							for (int n = 2; n <= count; ++n) {
-								if (devicePaused || !doProcess) {
-									// stop fetching
-									monitoredDeviceIds.clear();
-									break fetchLoop;
-								}
-								final int batch = n;
-								devicesExecutionPool.add(
-										devicesCollectionExecutor.submit(() -> retrieveDeviceStatistics(batch, deviceStatisticsCollectionBatchSize, model)));
-							}
-						}
-					}
-
-					if (doProcess) {
-						// wait until all worker threads have completed and gather processed device ids
-						collectedPages = collectDeviceStatiticResults(monitoredDeviceIds);
->>>>>>> 53875bd8
 						for (Page page : collectedPages) {
 							collectedDevices += page.deviceIds.size();
 						}
@@ -1300,10 +953,8 @@
 					logger.error("Uncaught error during device statistics collection cycle", e);
 				} finally {
 					long duration = System.currentTimeMillis() - collectionStartTs;
-<<<<<<< HEAD
+
 					lastMonitoringCycleDuration = duration/1000;
-=======
->>>>>>> 53875bd8
 					logger.info("Finished device statistics collection cycle in " + duration + " ms. Devices collected: " + collectedDevices);
 				}
 			}
@@ -1316,11 +967,7 @@
 			doProcess = false;
 		}
 
-<<<<<<< HEAD
 		private List<Page> collectDeviceStatisticResults(Map<String, Set<String>> monitoredDeviceIds) {
-=======
-		private List<Page> collectDeviceStatiticResults(Map<String, Set<String>> monitoredDeviceIds) {
->>>>>>> 53875bd8
 			List<Page> collectedPages = new ArrayList<>();
 			do {
 				Future<Page> future = devicesExecutionPool.getFirst();
@@ -1334,7 +981,6 @@
 						}
 					} else {
 						// cannot reconcile list for device model if error
-<<<<<<< HEAD
 						if (logger.isDebugEnabled()) {
 							String logEntryIds = null;
 							Set<String> ids = monitoredDeviceIds.get(page.deviceModel);
@@ -1343,17 +989,12 @@
 							}
 							logger.debug("Cannot reconcile list for device model due to an error, removing deviceIds from monitoring: " + logEntryIds);
 						}
-=======
->>>>>>> 53875bd8
 						monitoredDeviceIds.remove(page.deviceModel);
 					}
 				} catch (Exception e) {
 					// either execution exception, or cancelled
 					// in any case we cannot reconcile monitored device ids for deletion until we have the full list
-<<<<<<< HEAD
 					logger.error("An error occurred during device statistics retrieval, cleaning up monitored device ids cache.", e);
-=======
->>>>>>> 53875bd8
 					monitoredDeviceIds.clear();
 				}
 				devicesExecutionPool.removeFirst();
@@ -1378,7 +1019,6 @@
     }
 
 	/**
-<<<<<<< HEAD
 	 * This method is used to make sure that device status is retrieved with the right pace, otherwise
 	 * there's a high chance to throttle the XiO API too much, with generating too much traffic for no reason
 	 * */
@@ -1397,8 +1037,6 @@
     }
 
 	/**
-=======
->>>>>>> 53875bd8
 	 * Retrieve device statistics for given device ids and save it to indicate that the device data has been fetched successfully. <br>
 	 * Note that if an error occurs, this method will not report it directly but rather log it and update {@code apiError} instance variable.
 	 *
@@ -1503,11 +1141,7 @@
 	 * @since 2.0
 	 */
 	public void setDeviceModelFilter(String deviceModelFilter) {
-<<<<<<< HEAD
 		this.deviceModelFilter = StringUtils.isNotNullOrEmpty(deviceModelFilter) ? Arrays.stream(deviceModelFilter.split(",")).map(String::trim).collect(Collectors.toList()) : null;
-=======
-		this.deviceModelFilter = !StringUtils.isEmpty(deviceModelFilter) ? Arrays.stream(deviceModelFilter.split(",")).map(String::trim).collect(Collectors.toList()) : null;
->>>>>>> 53875bd8
 	}
 
     /**
