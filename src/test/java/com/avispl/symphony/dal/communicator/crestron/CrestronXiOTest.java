package com.avispl.symphony.dal.communicator.crestron;

import com.atlassian.ta.wiremockpactgenerator.WireMockPactGenerator;
import com.avispl.symphony.api.dal.dto.monitor.aggregator.AggregatedDevice;
import com.avispl.symphony.dal.communicator.HttpCommunicator;
import com.github.tomakehurst.wiremock.junit.WireMockRule;
import org.junit.Assert;
import org.junit.Rule;
import org.junit.jupiter.api.BeforeEach;
import org.junit.jupiter.api.Tag;
import org.junit.jupiter.api.Test;

import java.util.List;

import static com.github.tomakehurst.wiremock.core.WireMockConfiguration.options;

@Tag("test")
public class CrestronXiOTest {
    static CrestronXiO crestronXiO;

    @Rule
    public WireMockRule wireMockRule = new WireMockRule(options().dynamicPort().dynamicHttpsPort().bindAddress("127.0.0.1"));

    {
        wireMockRule.addMockServiceRequestListener(WireMockPactGenerator
                .builder("xio-adapter", "xio")
                .withRequestHeaderWhitelist("authorization", "content-type").build());
        wireMockRule.start();
    }

    @BeforeEach
    public void init() throws Exception {
        crestronXiO = new CrestronXiO();
        crestronXiO.setTrustAllCertificates(true);
        crestronXiO.setProtocol("http");
        crestronXiO.setContentType("application/json");
        crestronXiO.setPort(wireMockRule.port());
        crestronXiO.setHost("127.0.0.1");
        crestronXiO.setAuthenticationScheme(HttpCommunicator.AuthenticationScheme.None);
        crestronXiO.setLogin("d65d142a-804f-4cd5-83a1-16b1d2f405c2");
        crestronXiO.setPassword("6ac542a8c74b47a2a8d546a99f75db22");
    }

    @Test
    public void getDevicesTest() throws Exception {
        // 5f3bc532c62411fa5cd84cfe device without model name for both basic and detailed payload
        // 5f3bc532295d07ba76c546a7 device without model name for basic only
        // 5f3bc532f9ddfe0451480957 device without model name for detailed payload
        crestronXiO.init();
        List<AggregatedDevice> devices = crestronXiO.retrieveMultipleStatistics();
        Thread.currentThread().join(60000);
        Assert.assertEquals(299, crestronXiO.retrieveMultipleStatistics().size());
        Thread.currentThread().join(60000);
        Assert.assertEquals(299, crestronXiO.retrieveMultipleStatistics().size());
        Thread.currentThread().join(60000);
        Assert.assertEquals(299, crestronXiO.retrieveMultipleStatistics().size());
        Thread.currentThread().join(60000);
        devices = crestronXiO.retrieveMultipleStatistics();
        long collectedDevices = devices.stream().filter(aggregatedDevice -> aggregatedDevice.getProperties() != null && aggregatedDevice.getProperties().size() != 0).count();
<<<<<<< HEAD
        Assert.assertEquals(6, devices.size());
        Assert.assertEquals(6, collectedDevices);
=======
        Assert.assertEquals(299, devices.size());
        Assert.assertEquals(299, collectedDevices);
>>>>>>> c09a31ce
    }

    @Test
    public void pingTest() throws Exception {
        crestronXiO.init();
        List<AggregatedDevice> devices = crestronXiO.retrieveMultipleStatistics();
        Thread.currentThread().join(10000);
        int pingValue = crestronXiO.ping();
        Assert.assertTrue(pingValue < crestronXiO.getPingTimeout());
        Thread.currentThread().join(1000);
        Assert.assertTrue(crestronXiO.ping() < crestronXiO.getPingTimeout());
        Thread.currentThread().join(1000);
        Assert.assertTrue(crestronXiO.ping() < crestronXiO.getPingTimeout());
        Thread.currentThread().join(1000);
        Assert.assertTrue(crestronXiO.ping() < crestronXiO.getPingTimeout());
    }

    @Test
    public void getDevicesTestWithPause() throws Exception {
        crestronXiO.init();
        List<AggregatedDevice> devices = crestronXiO.retrieveMultipleStatistics();
        Thread.currentThread().join(60000);
        devices = crestronXiO.retrieveMultipleStatistics();
        Thread.currentThread().join(250000);
        long collectedDevicesWithPause = devices.stream().filter(aggregatedDevice -> aggregatedDevice.getProperties() != null).count();
<<<<<<< HEAD
        Assert.assertEquals(6, collectedDevicesWithPause);
=======
        Assert.assertEquals(299, collectedDevicesWithPause);
>>>>>>> c09a31ce
        Assert.assertTrue(crestronXiO.isDevicePaused());
        Thread.currentThread().join(60000);
        devices = crestronXiO.retrieveMultipleStatistics();
        long collectedDevices = devices.stream().filter(aggregatedDevice -> aggregatedDevice.getProperties() != null).count();
        Thread.currentThread().join(60000);
        devices = crestronXiO.retrieveMultipleStatistics();
        Thread.currentThread().join(5000);
        Assert.assertFalse(crestronXiO.isDevicePaused());
<<<<<<< HEAD
        Assert.assertEquals(6, devices.size());
        Assert.assertEquals(6, collectedDevices);
=======
        Assert.assertEquals(299, devices.size());
        Assert.assertEquals(299, collectedDevices);
>>>>>>> c09a31ce
    }
}
<|MERGE_RESOLUTION|>--- conflicted
+++ resolved
@@ -1,113 +1,99 @@
-package com.avispl.symphony.dal.communicator.crestron;
-
-import com.atlassian.ta.wiremockpactgenerator.WireMockPactGenerator;
-import com.avispl.symphony.api.dal.dto.monitor.aggregator.AggregatedDevice;
-import com.avispl.symphony.dal.communicator.HttpCommunicator;
-import com.github.tomakehurst.wiremock.junit.WireMockRule;
-import org.junit.Assert;
-import org.junit.Rule;
-import org.junit.jupiter.api.BeforeEach;
-import org.junit.jupiter.api.Tag;
-import org.junit.jupiter.api.Test;
-
-import java.util.List;
-
-import static com.github.tomakehurst.wiremock.core.WireMockConfiguration.options;
-
-@Tag("test")
-public class CrestronXiOTest {
-    static CrestronXiO crestronXiO;
-
-    @Rule
-    public WireMockRule wireMockRule = new WireMockRule(options().dynamicPort().dynamicHttpsPort().bindAddress("127.0.0.1"));
-
-    {
-        wireMockRule.addMockServiceRequestListener(WireMockPactGenerator
-                .builder("xio-adapter", "xio")
-                .withRequestHeaderWhitelist("authorization", "content-type").build());
-        wireMockRule.start();
-    }
-
-    @BeforeEach
-    public void init() throws Exception {
-        crestronXiO = new CrestronXiO();
-        crestronXiO.setTrustAllCertificates(true);
-        crestronXiO.setProtocol("http");
-        crestronXiO.setContentType("application/json");
-        crestronXiO.setPort(wireMockRule.port());
-        crestronXiO.setHost("127.0.0.1");
-        crestronXiO.setAuthenticationScheme(HttpCommunicator.AuthenticationScheme.None);
-        crestronXiO.setLogin("d65d142a-804f-4cd5-83a1-16b1d2f405c2");
-        crestronXiO.setPassword("6ac542a8c74b47a2a8d546a99f75db22");
-    }
-
-    @Test
-    public void getDevicesTest() throws Exception {
-        // 5f3bc532c62411fa5cd84cfe device without model name for both basic and detailed payload
-        // 5f3bc532295d07ba76c546a7 device without model name for basic only
-        // 5f3bc532f9ddfe0451480957 device without model name for detailed payload
-        crestronXiO.init();
-        List<AggregatedDevice> devices = crestronXiO.retrieveMultipleStatistics();
-        Thread.currentThread().join(60000);
-        Assert.assertEquals(299, crestronXiO.retrieveMultipleStatistics().size());
-        Thread.currentThread().join(60000);
-        Assert.assertEquals(299, crestronXiO.retrieveMultipleStatistics().size());
-        Thread.currentThread().join(60000);
-        Assert.assertEquals(299, crestronXiO.retrieveMultipleStatistics().size());
-        Thread.currentThread().join(60000);
-        devices = crestronXiO.retrieveMultipleStatistics();
-        long collectedDevices = devices.stream().filter(aggregatedDevice -> aggregatedDevice.getProperties() != null && aggregatedDevice.getProperties().size() != 0).count();
-<<<<<<< HEAD
-        Assert.assertEquals(6, devices.size());
-        Assert.assertEquals(6, collectedDevices);
-=======
-        Assert.assertEquals(299, devices.size());
-        Assert.assertEquals(299, collectedDevices);
->>>>>>> c09a31ce
-    }
-
-    @Test
-    public void pingTest() throws Exception {
-        crestronXiO.init();
-        List<AggregatedDevice> devices = crestronXiO.retrieveMultipleStatistics();
-        Thread.currentThread().join(10000);
-        int pingValue = crestronXiO.ping();
-        Assert.assertTrue(pingValue < crestronXiO.getPingTimeout());
-        Thread.currentThread().join(1000);
-        Assert.assertTrue(crestronXiO.ping() < crestronXiO.getPingTimeout());
-        Thread.currentThread().join(1000);
-        Assert.assertTrue(crestronXiO.ping() < crestronXiO.getPingTimeout());
-        Thread.currentThread().join(1000);
-        Assert.assertTrue(crestronXiO.ping() < crestronXiO.getPingTimeout());
-    }
-
-    @Test
-    public void getDevicesTestWithPause() throws Exception {
-        crestronXiO.init();
-        List<AggregatedDevice> devices = crestronXiO.retrieveMultipleStatistics();
-        Thread.currentThread().join(60000);
-        devices = crestronXiO.retrieveMultipleStatistics();
-        Thread.currentThread().join(250000);
-        long collectedDevicesWithPause = devices.stream().filter(aggregatedDevice -> aggregatedDevice.getProperties() != null).count();
-<<<<<<< HEAD
-        Assert.assertEquals(6, collectedDevicesWithPause);
-=======
-        Assert.assertEquals(299, collectedDevicesWithPause);
->>>>>>> c09a31ce
-        Assert.assertTrue(crestronXiO.isDevicePaused());
-        Thread.currentThread().join(60000);
-        devices = crestronXiO.retrieveMultipleStatistics();
-        long collectedDevices = devices.stream().filter(aggregatedDevice -> aggregatedDevice.getProperties() != null).count();
-        Thread.currentThread().join(60000);
-        devices = crestronXiO.retrieveMultipleStatistics();
-        Thread.currentThread().join(5000);
-        Assert.assertFalse(crestronXiO.isDevicePaused());
-<<<<<<< HEAD
-        Assert.assertEquals(6, devices.size());
-        Assert.assertEquals(6, collectedDevices);
-=======
-        Assert.assertEquals(299, devices.size());
-        Assert.assertEquals(299, collectedDevices);
->>>>>>> c09a31ce
-    }
-}
+package com.avispl.symphony.dal.communicator.crestron;
+
+import com.atlassian.ta.wiremockpactgenerator.WireMockPactGenerator;
+import com.avispl.symphony.api.dal.dto.monitor.aggregator.AggregatedDevice;
+import com.avispl.symphony.dal.communicator.HttpCommunicator;
+import com.github.tomakehurst.wiremock.junit.WireMockRule;
+import org.junit.Assert;
+import org.junit.Rule;
+import org.junit.jupiter.api.BeforeEach;
+import org.junit.jupiter.api.Tag;
+import org.junit.jupiter.api.Test;
+
+import java.util.List;
+
+import static com.github.tomakehurst.wiremock.core.WireMockConfiguration.options;
+
+@Tag("test")
+public class CrestronXiOTest {
+    static CrestronXiO crestronXiO;
+
+    @Rule
+    public WireMockRule wireMockRule = new WireMockRule(options().dynamicPort().dynamicHttpsPort().bindAddress("127.0.0.1"));
+
+    {
+        wireMockRule.addMockServiceRequestListener(WireMockPactGenerator
+                .builder("xio-adapter", "xio")
+                .withRequestHeaderWhitelist("authorization", "content-type").build());
+        wireMockRule.start();
+    }
+
+    @BeforeEach
+    public void init() throws Exception {
+        crestronXiO = new CrestronXiO();
+        crestronXiO.setTrustAllCertificates(true);
+        crestronXiO.setProtocol("http");
+        crestronXiO.setContentType("application/json");
+        crestronXiO.setPort(wireMockRule.port());
+        crestronXiO.setHost("127.0.0.1");
+        crestronXiO.setAuthenticationScheme(HttpCommunicator.AuthenticationScheme.None);
+        crestronXiO.setLogin("d65d142a-804f-4cd5-83a1-16b1d2f405c2");
+        crestronXiO.setPassword("6ac542a8c74b47a2a8d546a99f75db22");
+    }
+
+    @Test
+    public void getDevicesTest() throws Exception {
+        // 5f3bc532c62411fa5cd84cfe device without model name for both basic and detailed payload
+        // 5f3bc532295d07ba76c546a7 device without model name for basic only
+        // 5f3bc532f9ddfe0451480957 device without model name for detailed payload
+        crestronXiO.init();
+        List<AggregatedDevice> devices = crestronXiO.retrieveMultipleStatistics();
+        Thread.currentThread().join(60000);
+        Assert.assertEquals(299, crestronXiO.retrieveMultipleStatistics().size());
+        Thread.currentThread().join(60000);
+        Assert.assertEquals(299, crestronXiO.retrieveMultipleStatistics().size());
+        Thread.currentThread().join(60000);
+        Assert.assertEquals(299, crestronXiO.retrieveMultipleStatistics().size());
+        Thread.currentThread().join(60000);
+        devices = crestronXiO.retrieveMultipleStatistics();
+        long collectedDevices = devices.stream().filter(aggregatedDevice -> aggregatedDevice.getProperties() != null && aggregatedDevice.getProperties().size() != 0).count();
+        Assert.assertEquals(299, devices.size());
+        Assert.assertEquals(299, collectedDevices);
+    }
+
+    @Test
+    public void pingTest() throws Exception {
+        crestronXiO.init();
+        List<AggregatedDevice> devices = crestronXiO.retrieveMultipleStatistics();
+        Thread.currentThread().join(10000);
+        int pingValue = crestronXiO.ping();
+        Assert.assertTrue(pingValue < crestronXiO.getPingTimeout());
+        Thread.currentThread().join(1000);
+        Assert.assertTrue(crestronXiO.ping() < crestronXiO.getPingTimeout());
+        Thread.currentThread().join(1000);
+        Assert.assertTrue(crestronXiO.ping() < crestronXiO.getPingTimeout());
+        Thread.currentThread().join(1000);
+        Assert.assertTrue(crestronXiO.ping() < crestronXiO.getPingTimeout());
+    }
+
+    @Test
+    public void getDevicesTestWithPause() throws Exception {
+        crestronXiO.init();
+        List<AggregatedDevice> devices = crestronXiO.retrieveMultipleStatistics();
+        Thread.currentThread().join(60000);
+        devices = crestronXiO.retrieveMultipleStatistics();
+        Thread.currentThread().join(250000);
+        long collectedDevicesWithPause = devices.stream().filter(aggregatedDevice -> aggregatedDevice.getProperties() != null).count();
+        Assert.assertEquals(299, collectedDevicesWithPause);
+        Assert.assertTrue(crestronXiO.isDevicePaused());
+        Thread.currentThread().join(60000);
+        devices = crestronXiO.retrieveMultipleStatistics();
+        long collectedDevices = devices.stream().filter(aggregatedDevice -> aggregatedDevice.getProperties() != null).count();
+        Thread.currentThread().join(60000);
+        devices = crestronXiO.retrieveMultipleStatistics();
+        Thread.currentThread().join(5000);
+        Assert.assertFalse(crestronXiO.isDevicePaused());
+        Assert.assertEquals(299, devices.size());
+        Assert.assertEquals(299, collectedDevices);
+    }
+}